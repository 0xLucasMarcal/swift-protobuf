--- conflicted
+++ resolved
@@ -186,15 +186,9 @@
     func test_extensionMessageSpecificity() throws {
         // An extension set with two extensions for field #5, but for
         // different messages and with different types
-<<<<<<< HEAD
         var extensions = ExtensionSet()
-        extensions.insert(ProtobufUnittest_TestAllExtensions_optionalSint32Extension)
-        extensions.insert(ProtobufUnittest_TestFieldOrderings_myExtensionInt)
-=======
-        var extensions = ProtobufExtensionSet()
         extensions.insert(ProtobufUnittest_Extensions_optionalSint32Extension)
         extensions.insert(ProtobufUnittest_Extensions_myExtensionInt)
->>>>>>> 00b0efde
 
         // This should decode with optionalSint32Extension
         let m1 = try ProtobufUnittest_TestAllExtensions(protobuf: Data(bytes: [40, 1]), extensions: extensions)

/*
 * DO NOT EDIT.
 *
 * Generated by the protocol buffer compiler.
 * Source: google/protobuf/unittest_mset_wire_format.proto
 *
 */

//  Protocol Buffers - Google's data interchange format
//  Copyright 2008 Google Inc.  All rights reserved.
//  https://developers.google.com/protocol-buffers/
// 
//  Redistribution and use in source and binary forms, with or without
//  modification, are permitted provided that the following conditions are
//  met:
// 
//      * Redistributions of source code must retain the above copyright
//  notice, this list of conditions and the following disclaimer.
//      * Redistributions in binary form must reproduce the above
//  copyright notice, this list of conditions and the following disclaimer
//  in the documentation and/or other materials provided with the
//  distribution.
//      * Neither the name of Google Inc. nor the names of its
//  contributors may be used to endorse or promote products derived from
//  this software without specific prior written permission.
// 
//  THIS SOFTWARE IS PROVIDED BY THE COPYRIGHT HOLDERS AND CONTRIBUTORS
//  "AS IS" AND ANY EXPRESS OR IMPLIED WARRANTIES, INCLUDING, BUT NOT
//  LIMITED TO, THE IMPLIED WARRANTIES OF MERCHANTABILITY AND FITNESS FOR
//  A PARTICULAR PURPOSE ARE DISCLAIMED. IN NO EVENT SHALL THE COPYRIGHT
//  OWNER OR CONTRIBUTORS BE LIABLE FOR ANY DIRECT, INDIRECT, INCIDENTAL,
//  SPECIAL, EXEMPLARY, OR CONSEQUENTIAL DAMAGES (INCLUDING, BUT NOT
//  LIMITED TO, PROCUREMENT OF SUBSTITUTE GOODS OR SERVICES; LOSS OF USE,
//  DATA, OR PROFITS; OR BUSINESS INTERRUPTION) HOWEVER CAUSED AND ON ANY
//  THEORY OF LIABILITY, WHETHER IN CONTRACT, STRICT LIABILITY, OR TORT
//  (INCLUDING NEGLIGENCE OR OTHERWISE) ARISING IN ANY WAY OUT OF THE USE
//  OF THIS SOFTWARE, EVEN IF ADVISED OF THE POSSIBILITY OF SUCH DAMAGE.

//  Author: kenton@google.com (Kenton Varda)
//   Based on original Protocol Buffers design by
//   Sanjay Ghemawat, Jeff Dean, and others.
// 
//  This file contains messages for testing message_set_wire_format.

import Foundation
import SwiftProtobuf

// If the compiler emits an error on this type, it is because this file
// was generated by a version of the `protoc` Swift plug-in that is
// incompatible with the version of SwiftProtobuf to which you are linking.
// Please ensure that your are building against the same version of the API
// that was used to generate this file.
fileprivate struct _GeneratedWithProtocGenSwiftVersion: SwiftProtobuf.ProtobufAPIVersionCheck {
  struct _1: SwiftProtobuf.ProtobufAPIVersion_1 {}
  typealias Version = _1
}

///   A message with message_set_wire_format.
struct Proto2WireformatUnittest_TestMessageSet: SwiftProtobuf.Proto2Message, SwiftProtobuf.ExtensibleMessage, SwiftProtobuf._MessageImplementationBase, SwiftProtobuf._ProtoNameProviding {
  static let protoMessageName: String = "TestMessageSet"
  static let protoPackageName: String = "proto2_wireformat_unittest"
  static let _protobuf_fieldNames = FieldNameMap()

  var unknownFields = SwiftProtobuf.UnknownStorage()

  init() {}

  public var isInitialized: Bool {
    if !_extensionFieldValues.isInitialized {return false}
    return true
  }

  mutating func _protoc_generated_decodeMessage<D: SwiftProtobuf.Decoder>(decoder: inout D) throws {
    while let fieldNumber = try decoder.nextFieldNumber() {
      try decodeField(decoder: &decoder, fieldNumber: fieldNumber)
    }
  }

  mutating func _protoc_generated_decodeField<D: SwiftProtobuf.Decoder>(decoder: inout D, fieldNumber: Int) throws {
    if (4 <= fieldNumber && fieldNumber < 2147483647) {
      try decoder.decodeExtensionField(values: &_extensionFieldValues, messageType: Proto2WireformatUnittest_TestMessageSet.self, fieldNumber: fieldNumber)
    }
  }

  func _protoc_generated_traverse<V: SwiftProtobuf.Visitor>(visitor: inout V) throws {
    try visitor.visitExtensionFields(fields: _extensionFieldValues, start: 4, end: 2147483647)
    try unknownFields.traverse(visitor: &visitor)
  }

  func _protoc_generated_isEqualTo(other: Proto2WireformatUnittest_TestMessageSet) -> Bool {
    if unknownFields != other.unknownFields {return false}
    if _extensionFieldValues != other._extensionFieldValues {return false}
    return true
  }

  private var _extensionFieldValues = SwiftProtobuf.ExtensionFieldValueSet()

  mutating func setExtensionValue<F: SwiftProtobuf.ExtensionField>(ext: SwiftProtobuf.MessageExtension<F, Proto2WireformatUnittest_TestMessageSet>, value: F.ValueType) {
    _extensionFieldValues[ext.fieldNumber] = ext.set(value: value)
  }

  mutating func clearExtensionValue<F: SwiftProtobuf.ExtensionField>(ext: SwiftProtobuf.MessageExtension<F, Proto2WireformatUnittest_TestMessageSet>) {
    _extensionFieldValues[ext.fieldNumber] = nil
  }

  func getExtensionValue<F: SwiftProtobuf.ExtensionField>(ext: SwiftProtobuf.MessageExtension<F, Proto2WireformatUnittest_TestMessageSet>) -> F.ValueType {
    if let fieldValue = _extensionFieldValues[ext.fieldNumber] as? F {
      return fieldValue.value
    }
    return ext.defaultValue
  }

  func hasExtensionValue<F: SwiftProtobuf.ExtensionField>(ext: SwiftProtobuf.MessageExtension<F, Proto2WireformatUnittest_TestMessageSet>) -> Bool {
    return _extensionFieldValues[ext.fieldNumber] is F
  }
  func _protobuf_fieldNames(for number: Int) -> FieldNameMap.Names? {
    return Proto2WireformatUnittest_TestMessageSet._protobuf_fieldNames.fieldNames(for: number) ?? _extensionFieldValues.fieldNames(for: number)
  }
}

struct Proto2WireformatUnittest_TestMessageSetWireFormatContainer: SwiftProtobuf.Proto2Message, SwiftProtobuf._MessageImplementationBase, SwiftProtobuf._ProtoNameProviding {
  static let protoMessageName: String = "TestMessageSetWireFormatContainer"
  static let protoPackageName: String = "proto2_wireformat_unittest"
  static let _protobuf_fieldNames: FieldNameMap = [
    1: .unique(proto: "message_set", json: "messageSet"),
  ]

  private class _StorageClass {
    var _messageSet: Proto2WireformatUnittest_TestMessageSet? = nil

    init() {}

    func copy() -> _StorageClass {
      let clone = _StorageClass()
      clone._messageSet = _messageSet
      return clone
    }
  }

  private var _storage = _StorageClass()

  private mutating func _uniqueStorage() -> _StorageClass {
    if !isKnownUniquelyReferenced(&_storage) {
      _storage = _storage.copy()
    }
    return _storage
  }

  var messageSet: Proto2WireformatUnittest_TestMessageSet {
    get {return _storage._messageSet ?? Proto2WireformatUnittest_TestMessageSet()}
    set {_uniqueStorage()._messageSet = newValue}
  }
  var hasMessageSet: Bool {
    return _storage._messageSet != nil
  }
  mutating func clearMessageSet() {
    return _storage._messageSet = nil
  }

  var unknownFields = SwiftProtobuf.UnknownStorage()

  init() {}

  public var isInitialized: Bool {
    return withExtendedLifetime(_storage) { (_storage: _StorageClass) in
      if let v = _storage._messageSet, !v.isInitialized {return false}
      return true
    }
  }

  mutating func _protoc_generated_decodeMessage<D: SwiftProtobuf.Decoder>(decoder: inout D) throws {
    try withExtendedLifetime(_storage) { (_storage: _StorageClass) in
      while let fieldNumber = try decoder.nextFieldNumber() {
        try decodeField(decoder: &decoder, fieldNumber: fieldNumber)
      }
    }
  }

  mutating func _protoc_generated_decodeField<D: SwiftProtobuf.Decoder>(decoder: inout D, fieldNumber: Int) throws {
    switch fieldNumber {
    case 1: try decoder.decodeSingularMessageField(value: &_storage._messageSet)
    default: break
    }
  }

  func _protoc_generated_traverse<V: SwiftProtobuf.Visitor>(visitor: inout V) throws {
    try withExtendedLifetime(_storage) { (_storage: _StorageClass) in
      if let v = _storage._messageSet {
        try visitor.visitSingularMessageField(value: v, fieldNumber: 1)
      }
<<<<<<< HEAD
      try storage.unknownFields.traverse(visitor: &visitor)
=======
      unknownFields.traverse(visitor: &visitor)
>>>>>>> c1adb3cb
    }
  }

  func _protoc_generated_isEqualTo(other: Proto2WireformatUnittest_TestMessageSetWireFormatContainer) -> Bool {
    return withExtendedLifetime((_storage, other._storage)) { (_storage, other_storage) in
      if _storage !== other_storage {
        if _storage._messageSet != other_storage._messageSet {return false}
      }
      if unknownFields != other.unknownFields {return false}
      return true
    }
  }
}<|MERGE_RESOLUTION|>--- conflicted
+++ resolved
@@ -188,11 +188,7 @@
       if let v = _storage._messageSet {
         try visitor.visitSingularMessageField(value: v, fieldNumber: 1)
       }
-<<<<<<< HEAD
-      try storage.unknownFields.traverse(visitor: &visitor)
-=======
-      unknownFields.traverse(visitor: &visitor)
->>>>>>> c1adb3cb
+      try unknownFields.traverse(visitor: &visitor)
     }
   }
 
